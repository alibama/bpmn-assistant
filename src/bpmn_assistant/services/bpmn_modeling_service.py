import traceback
from importlib import resources

from bpmn_assistant.config import logger
from bpmn_assistant.core import LLMFacade, MessageItem
from bpmn_assistant.core.enums import BPMNElementType
from bpmn_assistant.services.process_editing import (
    BpmnEditorService,
    define_change_request,
)
from bpmn_assistant.utils import prepare_prompt, message_history_to_string


class BpmnModelingService:
    """
    Service for creating and editing BPMN processes.
    """

    def create_bpmn(
        self,
        llm_facade: LLMFacade,
        message_history: list[MessageItem],
        max_retries: int = 3,
    ) -> list:
        """
        Create a BPMN process.
        Args:
            llm_facade: The LLMFacade object.
            message_history: The message history.
            max_retries: The maximum number of retries in case of failure.
        Returns:
            list: The BPMN process.
        """
        prompt_template = resources.read_text(
            "bpmn_assistant.prompts", "create_bpmn.txt"
        )

        prompt = prepare_prompt(
            prompt_template, message_history=message_history_to_string(message_history)
        )

        attempts = 0

        while attempts < max_retries:
            attempts += 1
            response = None

            try:
<<<<<<< HEAD
                self._validate_bpmn(response["process"])
=======
                response = llm_facade.call(prompt)
                self._validate_bpmn(response["process"], None)
>>>>>>> eaa1430d
                return response["process"]  # Return the process if it's valid
            except Exception as e:
                error_type = (
                    "LLM call failed" if response is None else "Invalid process"
                )

                process_info = (
                    "N/A"
                    if response is None
                    else response.get("process", "No process in response")
                )

                logger.warning(
                    f"Validation error (attempt {attempts}): {str(e)}\n"
                    f"{error_type}: {process_info}\n"
                    f"Traceback: {traceback.format_exc()}"
                )

                prompt = f"Error: {str(e)}. Try again."

        raise Exception(
            "Max number of retries reached. Could not create the BPMN process."
        )

    def edit_bpmn(
        self,
        llm_facade: LLMFacade,
        process: list[dict],
        message_history: list[MessageItem],
    ) -> list:
        change_request = define_change_request(llm_facade, process, message_history)

        bpmn_editor_service = BpmnEditorService(llm_facade, process, change_request)

        return bpmn_editor_service.edit_bpmn()

    def _validate_bpmn(self, process: list) -> None:
        """
        Validate the BPMN process.
        Args:
            process: The BPMN process in JSON format.
        Raises:
            Exception: If the BPMN process is invalid.
        """
        try:
            for element in process:
                self._validate_element(element)

                if element["type"] == "exclusiveGateway":
                    for branch in element["branches"]:
                        self._validate_bpmn(branch["path"])
                if element["type"] == "parallelGateway":
                    for branch in element["branches"]:
                        self._validate_bpmn(branch)
        except Exception as e:
            raise e

    def _validate_element(self, element: dict) -> None:
        """
        Validate the BPMN element.
        Args:
            element: The BPMN element in JSON format.
        Raises:
            Exception: If the BPMN element is invalid.
        """
        if "id" not in element:
            raise Exception(f"Element is missing an ID: {element}")
        elif "type" not in element:
            raise Exception(f"Element is missing a type: {element}")

        supported_elements = [e.value for e in BPMNElementType]

        if element["type"] not in supported_elements:
            raise Exception(
                f"Unsupported element type: {element['type']}. Supported types: {supported_elements}"
            )

        if element["type"] in ["task", "userTask", "serviceTask"]:
            if "label" not in element:
                raise Exception(f"Task element is missing a label: {element}")

        elif element["type"] == "exclusiveGateway":
            if "label" not in element:
                raise Exception(f"Exclusive gateway is missing a label: {element}")
            if "branches" not in element or not isinstance(element["branches"], list):
                raise Exception(
                    f"Exclusive gateway is missing or has invalid 'branches': {element}"
                )
            for branch in element["branches"]:
                if "condition" not in branch or "path" not in branch:
                    raise Exception(f"Invalid branch in exclusive gateway: {branch}")

        elif element["type"] == "parallelGateway":
            if "branches" not in element or not isinstance(element["branches"], list):
                raise Exception(
                    f"Parallel gateway is missing or has invalid 'branches': {element}"
                )<|MERGE_RESOLUTION|>--- conflicted
+++ resolved
@@ -46,12 +46,7 @@
             response = None
 
             try:
-<<<<<<< HEAD
                 self._validate_bpmn(response["process"])
-=======
-                response = llm_facade.call(prompt)
-                self._validate_bpmn(response["process"], None)
->>>>>>> eaa1430d
                 return response["process"]  # Return the process if it's valid
             except Exception as e:
                 error_type = (
