--- conflicted
+++ resolved
@@ -31,59 +31,7 @@
                     "type": "task",
                     "label": "Perform task",
                 },
-<<<<<<< HEAD
                 {"id": "end1", "type": "endEvent"},
-=======
-                {"id": "end1", "type": "endEvent", "next": None},
-            ]
-        }
-
-        mock_llm_facade.call.return_value = invalid_process
-
-        with pytest.raises(Exception) as e:
-            bpmn_service.create_bpmn(mock_llm_facade, [])
-
-        assert "Max number of retries reached" in str(e.value)
-        assert mock_llm_facade.call.call_count == 3
-
-    def test_create_bpmn_raises_exception_if_element_points_to_parent_gateway(self):
-        bpmn_service = BpmnModelingService()
-        mock_llm_facade = Mock(LLMFacade)
-
-        invalid_process = {
-            "process": [
-                {"type": "startEvent", "id": "start1", "next": "task1"},
-                {
-                    "type": "exclusiveGateway",
-                    "id": "exclusive1",
-                    "label": "Product in stock?",
-                    "branches": [
-                        {
-                            "condition": "Product is out of stock",
-                            "path": [
-                                {
-                                    "type": "task",
-                                    "id": "task2",
-                                    "label": "Notify customer that order cannot be fulfilled",
-                                    "next": "exclusive1",
-                                },
-                            ],
-                        },
-                        {
-                            "condition": "Product is in stock",
-                            "path": [
-                                {
-                                    "type": "task",
-                                    "id": "task3",
-                                    "label": "Notify customer that order cannot be fulfilled",
-                                    "next": "end1",
-                                },
-                            ],
-                        },
-                    ],
-                },
-                {"type": "endEvent", "id": "end1", "next": None},
->>>>>>> eaa1430d
             ]
         }
 
